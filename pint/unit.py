--- conflicted
+++ resolved
@@ -28,15 +28,11 @@
 from .util import (logger, pi_theorem, solve_dependencies, ParserHelper,
                    string_preprocessor, find_connected_nodes,
                    find_shortest_path, UnitsContainer, _is_dim,
-<<<<<<< HEAD
-                   SharedRegistryObject, to_units_container)
+                   SharedRegistryObject, to_units_container,
+                   fix_str_conversions)
+
 from .compat import tokenizer, string_types, NUMERIC_TYPES, long_type, zip_longest
 from .formatting import siunitx_format_unit
-=======
-                   SharedRegistryObject, to_units_container,
-                   fix_str_conversions)
-from .compat import tokenizer, string_types, NUMERIC_TYPES, long_type
->>>>>>> f9649d05
 from .definitions import (Definition, UnitDefinition, PrefixDefinition,
                           DimensionDefinition)
 from .converters import ScaleConverter
