# -*- coding: utf-8 -*-
"""
    pint.util
    ~~~~~~~~~

    Miscellaneous functions for pint.

    :copyright: 2013 by Pint Authors, see AUTHORS for more details.
    :license: BSD, see LICENSE for more details.
"""

from __future__ import division, unicode_literals, print_function, absolute_import

import re
import operator
from numbers import Number
from fractions import Fraction

import logging
from token import STRING, NAME, OP
from tokenize import untokenize

<<<<<<< HEAD
from .compat import string_types, tokenizer, lru_cache
=======
from .compat import NullHandler
>>>>>>> f46c706b

logger = logging.getLogger(__name__)
logger.addHandler(NullHandler())


def matrix_to_string(matrix, row_headers=None, col_headers=None, fmtfun=lambda x: str(int(x))):
    """Takes a 2D matrix (as nested list) and returns a string.
    """
    ret = []
    if col_headers:
        ret.append('\t' if row_headers else '' + '\t'.join(col_headers))
    if row_headers:
        ret += [rh + '\t' + '\t'.join(fmtfun(f) for f in row)
                for rh, row in zip(row_headers, matrix)]
    else:
        ret += ['\t'.join(fmtfun(f) for f in row)
                for row in matrix]

    return '\n'.join(ret)


def transpose(matrix):
    """Takes a 2D matrix (as nested list) and returns the transposed version.
    """
    return [list(val) for val in zip(*matrix)]


def column_echelon_form(matrix, ntype=Fraction, transpose_result=False):
    """Calculates the column echelon form using Gaussian elimination.

    :param matrix: a 2D matrix as nested list.
    :param ntype: the numerical type to use in the calculation.
    :param transpose_result: indicates if the returned matrix should be transposed.
    :return: column echelon form, transformed identity matrix, swapped rows
    """
    lead = 0

    M = transpose(matrix)

    _transpose = transpose if transpose_result else lambda x: x

    rows, cols = len(M), len(M[0])

    new_M = []
    for row in M:
        r = []
        for x in row:
            if isinstance(x, float):
                x = ntype.from_float(x)
            else:
                x = ntype(x)
            r.append(x)
        new_M.append(r)
    M = new_M

#    M = [[ntype(x) for x in row] for row in M]
    I = [[ntype(1) if n == nc else ntype(0) for nc in range(rows)] for n in range(rows)]
    swapped = []

    for r in range(rows):
        if lead >= cols:
            return _transpose(M), _transpose(I), swapped
        i = r
        while M[i][lead] == 0:
            i += 1
            if i != rows:
                continue
            i = r
            lead += 1
            if cols == lead:
                return _transpose(M), _transpose(I), swapped

        M[i], M[r] = M[r], M[i]
        I[i], I[r] = I[r], I[i]

        swapped.append(i)
        lv = M[r][lead]
        M[r] = [mrx / lv for mrx in M[r]]
        I[r] = [mrx / lv for mrx in I[r]]

        for i in range(rows):
            if i == r:
                continue
            lv = M[i][lead]
            M[i] = [iv - lv*rv for rv, iv in zip(M[r], M[i])]
            I[i] = [iv - lv*rv for rv, iv in zip(I[r], I[i])]

        lead += 1

    return _transpose(M), _transpose(I), swapped


__JOIN_REG_EXP = re.compile("\{\d*\}")

def _join(fmt, iterable):
    if not iter:
        return ''
    if not __JOIN_REG_EXP.search(fmt):
        return fmt.join(iterable)
    miter = iter(iterable)
    first = next(miter)
    for val in miter:
        ret = fmt.format(first, val)
        first = ret
    return first


def formatter(items, as_ratio=True, single_denominator=False,
              product_fmt=' * ', division_fmt=' / ', power_fmt='{0} ** {1}',
              parentheses_fmt='({0})', exp_call=lambda x: '{0:n}'.format(x)):
    """Format a list of (name, exponent) pairs.

    :param items: a list of (name, exponent) pairs.
    :param as_ratio: True to display as ratio, False as negative powers.
    :param single_denominator: all with terms with negative exponents are
                               collected together.
    :param product_fmt: the format used for multiplication.
    :param division_fmt: the format used for division.
    :param power_fmt: the format used for exponentiation.
    :param parentheses_fmt: the format used for parenthesis.

    :return: the formula as a string.
    """
    if as_ratio:
        fun = lambda x: exp_call(abs(x))
    else:
        fun = exp_call

    pos_terms, neg_terms = [], []

    for key, value in sorted(items):
        if value == 1:
            pos_terms.append(key)
        elif value > 0:
            pos_terms.append(power_fmt.format(key, fun(value)))
        elif value == -1:
            neg_terms.append(key)
        else:
            neg_terms.append(power_fmt.format(key, fun(value)))

    if pos_terms:
        pos_ret = _join(product_fmt, pos_terms)
    elif as_ratio and neg_terms:
        pos_ret = '1'
    else:
        pos_ret = ''

    if not neg_terms:
        return pos_ret

    if as_ratio:
        if single_denominator:
            neg_ret = _join(product_fmt, neg_terms)
            if len(neg_terms) > 1:
                neg_ret = parentheses_fmt.format(neg_ret)
        else:
            neg_ret = _join(division_fmt, neg_terms)
    else:
        neg_ret = product_fmt.join(neg_terms)

    return _join(division_fmt, [pos_ret, neg_ret])


def pi_theorem(quantities, registry=None):
    """Builds dimensionless quantities using the Buckingham π theorem

    :param quantities: mapping between variable name and units
    :type quantities: dict
    :return: a list of dimensionless quantities expressed as dicts
    """

    # Preprocess input and build the dimensionality Matrix
    quant = []
    dimensions = set()

    if registry is None:
        getdim = lambda x: x
    else:
        getdim = registry.get_dimensionality

    for name, value in quantities.items():
        if isinstance(value, string_types):
            value = ParserHelper.from_string(value)
        if isinstance(value, dict):
            dims = getdim(value)
        elif not hasattr(value, 'dimensionality'):
            dims = getdim(value)
        else:
            dims = value.dimensionality

        if not registry and any(not key.startswith('[') for key in dims):
            logger.warning('A non dimension was found and a registry was not provided. '
                           'Assuming that it is a dimension name: {0}.'.format(dims))

        quant.append((name, dims))
        dimensions = dimensions.union(dims.keys())

    dimensions = list(dimensions)

    # Calculate dimensionless  quantities
    M = [[dimensionality[dimension] for name, dimensionality in quant]
         for dimension in dimensions]

    M, identity, pivot = column_echelon_form(M, transpose_result=False)

    # Collect results
    # Make all numbers integers and minimize the number of negative exponents.
    # Remove zeros
    results = []
    for rowm, rowi in zip(M, identity):
        if any(el != 0 for el in rowm):
            continue
        max_den = max(f.denominator for f in rowi)
        neg = -1 if sum(f < 0 for f in rowi) > sum(f > 0 for f in rowi) else 1
        results.append(dict((q[0], neg * f.numerator * max_den / f.denominator)
                            for q, f in zip(quant, rowi) if f.numerator != 0))
    return results


def solve_dependencies(dependencies):
    """Solve a dependency graph.

    :param dependencies: dependency dictionary. For each key, the value is
                         an iterable indicating its dependencies.
    :return: list of sets, each containing keys of independents tasks dependent
                           only of the previous tasks in the list.
    """
    d = dict((key, set(dependencies[key])) for key in dependencies)
    r = []
    while d:
        # values not in keys (items without dep)
        t = set(i for v in d.values() for i in v) - set(d.keys())
        # and keys without value (items without dep)
        t.update(k for k, v in d.items() if not v)
        # can be done right away
        r.append(t)
        # and cleaned up
        d = dict(((k, v - t) for k, v in d.items() if v))
    return r


def find_shortest_path(graph, start, end, path=None):
    path = (path or []) + [start]
    if start == end:
        return path
    if not start in graph:
        return None
    shortest = None
    for node in graph[start]:
        if node not in path:
            newpath = find_shortest_path(graph, node, end, path)
            if newpath:
                if not shortest or len(newpath) < len(shortest):
                    shortest = newpath
    return shortest


def find_connected_nodes(graph, start, visited=None):
    if not start in graph:
        return None

    visited = (visited or set())
    visited.add(start)

    for node in graph[start]:
        if node not in visited:
            find_connected_nodes(graph, node, visited)

    return visited


class ParserHelper(dict):
    """The ParserHelper stores in place the product of variables and
    their respective exponent and implements the corresponding operations.
    """

    __slots__ = ('scale', )

    def __init__(self, scale=1, *args, **kwargs):
        self.scale = scale
        dict.__init__(self, *args, **kwargs)

    @classmethod
    def from_word(cls, input_word):
        """Creates a ParserHelper object with a single variable with exponent one.

        Equivalent to: ParserHelper({'word': 1})

        """
        ret = cls()
        ret.add(input_word, 1)
        return ret

    @classmethod
    @lru_cache()
    def from_string(cls, input_string):
        """Parse linear expression mathematical units and return a quantity object.
        """

        if not input_string:
            return cls()

        input_string = string_preprocessor(input_string)

        if '[' in input_string:
            input_string = input_string.replace('[', '__obra__').replace(']', '__cbra__')
            reps = True
        else:
            reps = False

        gen = tokenizer(input_string)
        result = []
        for toknum, tokval, _, _, _ in gen:
            if toknum == NAME:
                if not tokval:
                    continue
                result.extend([
                    (NAME, 'L_'),
                    (OP, '('),
                    (STRING, '"' + tokval + '"'),
                    (OP, ')')
                ])
            else:
                result.append((toknum, tokval))

        ret = eval(untokenize(result),
                   {'__builtins__': None},
                   {'L_': cls.from_word})
        if isinstance(ret, Number):
            return ParserHelper(ret)

        if not reps:
            return ret

        return ParserHelper(ret.scale,
                            dict((key.replace('__obra__', '[').replace('__cbra__', ']'), value)
                                 for key, value in ret.items()))
        return ParserHelper(ret.scale, data)

    def __missing__(self, key):
        return 0.0

    def add(self, key, value):
        newval = self.__getitem__(key) + value
        if newval:
            self.__setitem__(key, newval)
        else:
            del self[key]

    def operate(self, items, op=operator.iadd, cleanup=True):
        for key, value in items:
            self[key] = op(self[key], value)

        if cleanup:
            keys = [key for key, value in self.items() if value == 0]
            for key in keys:
                del self[key]

    def __str__(self):
        tmp = '{%s}' % ', '.join(["'{0}': {1}".format(key, value) for key, value in sorted(self.items())])
        return '{0} {1}'.format(self.scale, tmp)

    def __repr__(self):
        tmp = '{%s}' % ', '.join(["'{}': {}".format(key, value) for key, value in sorted(self.items())])
        return '<ParserHelper({}, {})>'.format(self.scale, tmp)

    def __mul__(self, other):
        if isinstance(other, string_types):
            self.add(other, 1)
        elif isinstance(other, Number):
            self.scale *= other
        else:
            self.operate(other.items())
        return self

    __imul__ = __mul__
    __rmul__ = __mul__

    def __pow__(self, other):
        self.scale **= other
        for key in self.keys():
            self[key] *= other
        return self

    __ipow__ = __pow__

    def __truediv__(self, other):
        if isinstance(other, string_types):
            self.add(other, -1)
        elif isinstance(other, Number):
            self.scale /= other
        else:
            self.operate(other.items(), operator.sub)
        return self

    __itruediv__ = __truediv__
    __floordiv__ = __truediv__

    def __rtruediv__(self, other):
        self.__pow__(-1)
        if isinstance(other, string_types):
            self.add(other, 1)
        elif isinstance(other, Number):
            self.scale *= other
        else:
            self.operate(other.items(), operator.add)
        return self


#: List of regex substitution pairs.
_subs_re = [(r"([\w\.\-\+\*\\\^])\s+", r"\1 "), # merge multiple spaces
            (r"({0}) squared", r"\1**2"),  # Handle square and cube
            (r"({0}) cubed", r"\1**3"),
            (r"cubic ({0})", r"\1**3"),
            (r"square ({0})", r"\1**2"),
            (r"sq ({0})", r"\1**2"),
            (r"([\w\.\-])\s+(?=\w)", r"\1*"),  # Handle space for multiplication
            ]

#: Compiles the regex and replace {0} by a regex that matches an identifier.
_subs_re = [(re.compile(a.format(r"[_a-zA-Z][_a-zA-Z0-9]*")), b) for a, b in _subs_re]


def string_preprocessor(input_string):

    input_string = input_string.replace(",", "")
    input_string = input_string.replace(" per ", "/")

    for a, b in _subs_re:
        input_string = a.sub(b, input_string)

    # Handle caret exponentiation
    input_string = input_string.replace("^", "**")
    return input_string<|MERGE_RESOLUTION|>--- conflicted
+++ resolved
@@ -20,11 +20,7 @@
 from token import STRING, NAME, OP
 from tokenize import untokenize
 
-<<<<<<< HEAD
-from .compat import string_types, tokenizer, lru_cache
-=======
-from .compat import NullHandler
->>>>>>> f46c706b
+from .compat import string_types, tokenizer, lru_cache, NullHandler
 
 logger = logging.getLogger(__name__)
 logger.addHandler(NullHandler())
